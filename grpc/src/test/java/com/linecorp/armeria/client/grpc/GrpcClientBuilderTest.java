--- conflicted
+++ resolved
@@ -20,31 +20,24 @@
 import static org.assertj.core.api.Assertions.assertThatThrownBy;
 import static testing.grpc.Messages.PayloadType.COMPRESSABLE;
 
-<<<<<<< HEAD
+import java.io.InputStream;
+
+import org.jetbrains.annotations.Nullable;
 import java.util.concurrent.Executors;
 
-import org.junit.jupiter.api.Test;
-import org.junit.jupiter.api.extension.RegisterExtension;
-=======
-import java.io.InputStream;
-
-import org.jetbrains.annotations.Nullable;
 import org.junit.jupiter.api.Test;
 import org.junit.jupiter.api.extension.RegisterExtension;
 import org.junit.jupiter.params.ParameterizedTest;
 import org.junit.jupiter.params.provider.CsvSource;
 
 import com.google.protobuf.ByteString;
->>>>>>> 8ab42847
+import org.junit.jupiter.api.extension.RegisterExtension;
 
 import com.linecorp.armeria.client.ClientBuilderParams;
 import com.linecorp.armeria.client.Clients;
 import com.linecorp.armeria.client.endpoint.EndpointGroup;
-<<<<<<< HEAD
+import com.linecorp.armeria.common.CommonPools;
 import com.linecorp.armeria.common.ContentTooLargeException;
-=======
-import com.linecorp.armeria.common.CommonPools;
->>>>>>> 8ab42847
 import com.linecorp.armeria.common.SerializationFormat;
 import com.linecorp.armeria.common.grpc.GrpcExceptionHandlerFunction;
 import com.linecorp.armeria.common.grpc.GrpcSerializationFormats;
@@ -58,17 +51,14 @@
 import io.grpc.ClientCall;
 import io.grpc.ClientInterceptor;
 import io.grpc.MethodDescriptor;
-<<<<<<< HEAD
+import io.grpc.MethodDescriptor.PrototypeMarshaller;
+import testing.grpc.Messages.Payload;
+import testing.grpc.Messages.SimpleRequest;
+import testing.grpc.Messages.SimpleResponse;
 import io.grpc.Status;
 import io.grpc.Status.Code;
 import io.grpc.StatusRuntimeException;
 import testing.grpc.Messages.SimpleRequest;
-=======
-import io.grpc.MethodDescriptor.PrototypeMarshaller;
-import testing.grpc.Messages.Payload;
-import testing.grpc.Messages.SimpleRequest;
-import testing.grpc.Messages.SimpleResponse;
->>>>>>> 8ab42847
 import testing.grpc.TestServiceGrpc.TestServiceBlockingStub;
 
 class GrpcClientBuilderTest {
@@ -236,17 +226,71 @@
                 .containsExactly(interceptorA, interceptorB);
     }
 
-<<<<<<< HEAD
-    @RegisterExtension
-    static ServerExtension server = new ServerExtension() {
+    private static class CustomMarshallerInterceptor implements ClientInterceptor {
+        private int spiedMarshallerStreamCallCnt;
+        private int spiedMarshallerParseCallCnt;
+
+        int getSpiedMarshallerStreamCallCnt() {
+            return spiedMarshallerStreamCallCnt;
+        }
+
+        int getSpiedMarshallerParseCallCnt() {
+            return spiedMarshallerParseCallCnt;
+        }
+
         @Override
-        protected void configure(ServerBuilder sb) {
-            sb.service(
-                    GrpcService.builder()
-                               .addService(new TestServiceImpl(Executors.newSingleThreadScheduledExecutor()))
-                               .build());
+        public <I, O> ClientCall<I, O> interceptCall(MethodDescriptor<I, O> method, CallOptions callOptions,
+                                                     Channel next) {
+            final MethodDescriptor<I, O> methodDescriptor = method.toBuilder().setRequestMarshaller(
+                    new PrototypeMarshaller<I>() {
+                        @Nullable
+                        @Override
+                        public I getMessagePrototype() {
+                            return null;
+                        }
+
+                        @Override
+                        public Class<I> getMessageClass() {
+                            return null;
+                        }
+
+                        @Override
+                        public InputStream stream(I value) {
+                            spiedMarshallerStreamCallCnt++;
+                            return method.getRequestMarshaller().stream(value);
+                        }
+
+                        @Override
+                        public I parse(InputStream inputStream) {
+                            return null;
+                        }
+                    }).setResponseMarshaller(
+                    new PrototypeMarshaller<O>() {
+                        @Nullable
+                        @Override
+                        public O getMessagePrototype() {
+                            return (O) SimpleResponse.getDefaultInstance();
+                        }
+
+                        @Override
+                        public Class<O> getMessageClass() {
+                            return null;
+                        }
+
+                        @Override
+                        public InputStream stream(O o) {
+                            return null;
+                        }
+
+                        @Override
+                        public O parse(InputStream inputStream) {
+                            spiedMarshallerParseCallCnt++;
+                            return method.parseResponse(inputStream);
+                        }
+                    }).build();
+            return next.newCall(methodDescriptor, callOptions);
         }
-    };
+    }
 
     @Test
     void useDefaultGrpcExceptionHandlerFunctionAsFallback() {
@@ -266,71 +310,5 @@
                 .extracting(e -> ((StatusRuntimeException) e).getStatus())
                 .extracting(Status::getCode)
                 .isEqualTo(Code.RESOURCE_EXHAUSTED);
-=======
-    private static class CustomMarshallerInterceptor implements ClientInterceptor {
-        private int spiedMarshallerStreamCallCnt;
-        private int spiedMarshallerParseCallCnt;
-
-        int getSpiedMarshallerStreamCallCnt() {
-            return spiedMarshallerStreamCallCnt;
-        }
-
-        int getSpiedMarshallerParseCallCnt() {
-            return spiedMarshallerParseCallCnt;
-        }
-
-        @Override
-        public <I, O> ClientCall<I, O> interceptCall(MethodDescriptor<I, O> method, CallOptions callOptions,
-                                                     Channel next) {
-            final MethodDescriptor<I, O> methodDescriptor = method.toBuilder().setRequestMarshaller(
-                    new PrototypeMarshaller<I>() {
-                        @Nullable
-                        @Override
-                        public I getMessagePrototype() {
-                            return null;
-                        }
-
-                        @Override
-                        public Class<I> getMessageClass() {
-                            return null;
-                        }
-
-                        @Override
-                        public InputStream stream(I value) {
-                            spiedMarshallerStreamCallCnt++;
-                            return method.getRequestMarshaller().stream(value);
-                        }
-
-                        @Override
-                        public I parse(InputStream inputStream) {
-                            return null;
-                        }
-                    }).setResponseMarshaller(
-                    new PrototypeMarshaller<O>() {
-                        @Nullable
-                        @Override
-                        public O getMessagePrototype() {
-                            return (O) SimpleResponse.getDefaultInstance();
-                        }
-
-                        @Override
-                        public Class<O> getMessageClass() {
-                            return null;
-                        }
-
-                        @Override
-                        public InputStream stream(O o) {
-                            return null;
-                        }
-
-                        @Override
-                        public O parse(InputStream inputStream) {
-                            spiedMarshallerParseCallCnt++;
-                            return method.parseResponse(inputStream);
-                        }
-                    }).build();
-            return next.newCall(methodDescriptor, callOptions);
-        }
->>>>>>> 8ab42847
     }
 }